--- conflicted
+++ resolved
@@ -25,11 +25,7 @@
 	github.com/beorn7/perks v1.0.1 // indirect
 	github.com/cespare/xxhash/v2 v2.1.2 // indirect
 	github.com/chai2010/gettext-go v1.0.2 // indirect
-<<<<<<< HEAD
 	github.com/containerd/containerd v1.6.18 // indirect
-=======
-	github.com/containerd/containerd v1.6.15 // indirect
->>>>>>> 932798fb
 	github.com/cpuguy83/go-md2man/v2 v2.0.2 // indirect
 	github.com/cyphar/filepath-securejoin v0.2.3 // indirect
 	github.com/davecgh/go-spew v1.1.1 // indirect
@@ -108,7 +104,6 @@
 	github.com/xeipuuv/gojsonschema v1.2.0 // indirect
 	github.com/xlab/treeprint v1.1.0 // indirect
 	go.starlark.net v0.0.0-20200306205701-8dd3e2ee1dd5 // indirect
-<<<<<<< HEAD
 	golang.org/x/crypto v0.0.0-20220525230936-793ad666bf5e // indirect
 	golang.org/x/net v0.7.0 // indirect
 	golang.org/x/oauth2 v0.0.0-20211104180415-d3ed0bb246c8 // indirect
@@ -116,15 +111,6 @@
 	golang.org/x/sys v0.5.0 // indirect
 	golang.org/x/term v0.5.0 // indirect
 	golang.org/x/text v0.7.0 // indirect
-=======
-	golang.org/x/crypto v0.5.0 // indirect
-	golang.org/x/net v0.5.0 // indirect
-	golang.org/x/oauth2 v0.0.0-20220223155221-ee480838109b // indirect
-	golang.org/x/sync v0.1.0 // indirect
-	golang.org/x/sys v0.4.0 // indirect
-	golang.org/x/term v0.4.0 // indirect
-	golang.org/x/text v0.6.0 // indirect
->>>>>>> 932798fb
 	golang.org/x/time v0.0.0-20220210224613-90d013bbcef8 // indirect
 	google.golang.org/appengine v1.6.7 // indirect
 	google.golang.org/genproto v0.0.0-20220502173005-c8bf987b8c21 // indirect
